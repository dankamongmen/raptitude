// test_resolver.cc                       -*-c++-*-
//
//   Copyright (C) 2005, 2007-2010 Daniel Burrows
//
//   This program is free software; you can redistribute it and/or
//   modify it under the terms of the GNU General Public License as
//   published by the Free Software Foundation; either version 2 of
//   the License, or (at your option) any later version.
//
//   This program is distributed in the hope that it will be useful,
//   but WITHOUT ANY WARRANTY; without even the implied warranty of
//   MERCHANTABILITY or FITNESS FOR A PARTICULAR PURPOSE.  See the GNU
//   General Public License for more details.
//
//   You should have received a copy of the GNU General Public License
//   along with this program; see the file COPYING.  If not, write to
//   the Free Software Foundation, Inc., 59 Temple Place - Suite 330,
//   Boston, MA 02111-1307, USA.
//
// A test of the generic resolver layer.

#include <generic/problemresolver/dummy_universe.h>
#include <generic/problemresolver/problemresolver.h>
#include <generic/problemresolver/tier_limits.h>
#include <generic/problemresolver/tier_operation.h>

#include <cppunit/extensions/HelperMacros.h>

#include <sstream>

#include <boost/lexical_cast.hpp>

using namespace std;

typedef generic_solution<dummy_universe_ref> dummy_solution;

const char *dummy_universe_1 = "\
UNIVERSE [ \
  PACKAGE a < v1 v2 v3 > v1 \
  PACKAGE b < v1 v2 v3 > v1 \
  PACKAGE c < v1 v2 v3 > v1 \
\
  DEP a v1 -> < b v2 > \
  DEP b v2 -> < c v2 > \
\
  DEP a v2 -> < > \
  DEP a v3 -> < > \
]";

const char *dummy_universe_2 = "\
UNIVERSE [ \
  PACKAGE a < v1 v2 > v1 \
  PACKAGE b < v1 v2 > v1 \
  PACKAGE c < v1 v2 > v1 \
\
  DEP a v1 -> < b v2 > \
  DEP a v1 -> < c v2 > \
]";

// Has only one solution, and that requires breaking a soft
// dependency.  Used to check that breaking soft dependencies works
// and that the resulting score is correct.
const char *dummy_universe_3 = "\
UNIVERSE [ \
  PACKAGE a < v1 v2 v3 > v1 \
  PACKAGE b < v1 v2 v3 > v1 \
  PACKAGE c < v1 v2 v3 > v1 \
\
  DEP a v1 -> < b v2 > \
  DEP b v2 -> < c v2 > \
  SOFTDEP c v2 -> < a v2  a v3 > \
\
  DEP a v2 -> < > \
  DEP a v3 -> < > \
]";

// Used to test mandating a single version.
const char *dummy_universe_4 = "\
UNIVERSE [ \
  PACKAGE a < v1 v2 v3 > v1 \
  PACKAGE b < v1 v2 v3 > v1 \
  PACKAGE c < v1 > v1 \
\
  SOFTDEP a v2 -> < b v2  b v3 > \
  DEP c v1 -> < a v2 > \
]";

// Similar -- the non-soft dependency is needed because altering the
// source is not an option for a soft dependency.
const char *dummy_universe_4_not_soft = "\
UNIVERSE [ \
  PACKAGE a < v1 v2 v3 > v1 \
  PACKAGE b < v1 v2 v3 > v1 \
\
  DEP a v1 -> < b v2  b v3 > \
]";

// Used to test breaking and hardening a soft dependency.
const char *dummy_universe_5 = "\
UNIVERSE [ \
  PACKAGE a < v1 v2 > v1 \
  PACKAGE b < v1 v2 v3 > v1 \
  PACKAGE c < v1 > v1 \
\
  SOFTDEP a v2 -> < b v2 > \
  DEP c v1 -> < a v2 > \
]";

// Check that the resolver doesn't wander off and try to fix soft
// dependencies that aren't broken to start with.  The "-?>" tells the
// resolver to not place the dependency in the initial set.
const char *dummy_universe_6 = "\
UNIVERSE [ \
  PACKAGE a < v1 > v1 \
  PACKAGE b < v1 v2 v3 > v1 \
  PACKAGE c < v1 v2 > v1 \
\
  DEP a v1 -> < c v2 > \
  SOFTDEP a v1 -?> < b v2  b v3 > \
]";

// Done this way so meaningful line numbers are generated.
#define assertEqEquivalent(x1, x2) \
  do {									\
    std::stringstream ____x1_ss, ____x2_ss;				\
    ____x1_ss << (x1); ____x2_ss << (x2);				\
    std::string ____x1_s(____x1_ss.str()), ____x2_s(____x2_ss.str());	\
    CPPUNIT_ASSERT_MESSAGE(____x1_s + " does not equal " + ____x2_s,	\
			   (x1) == (x2));				\
    CPPUNIT_ASSERT_MESSAGE(____x2_s + " does not equal " + ____x1_s,	\
			   (x2) == (x1));				\
    CPPUNIT_ASSERT_MESSAGE(____x1_s + " is inequal to " + ____x2_s,	\
			   !((x1) != (x2)));				\
    CPPUNIT_ASSERT_MESSAGE(____x2_s + " is inequal to " + ____x1_s,	\
			   !((x2) != (x1)));				\
    CPPUNIT_ASSERT_MESSAGE(____x1_s + " is less than " + ____x2_s,	\
			   !((x1) < (x2)));				\
    CPPUNIT_ASSERT_MESSAGE(____x2_s + " is less than " + ____x1_s,	\
			   !((x2) < (x1)));				\
  } while(0)

#define assertEqInequivalent(x1, x2) \
  do {									\
    std::stringstream ____x1_ss, ____x2_ss;				\
    ____x1_ss << (x1); ____x2_ss << (x2);				\
    std::string ____x1_s(____x1_ss.str()), ____x2_s(____x2_ss.str());	\
    CPPUNIT_ASSERT_MESSAGE(____x1_s + " is not inequal to " + ____x2_s,		\
			   (x1) != (x2));				\
    CPPUNIT_ASSERT_MESSAGE(____x2_s + " is not inequal to " + ____x1_s,		\
			   (x2) != (x1));				\
    CPPUNIT_ASSERT_MESSAGE(____x1_s + " equals " + ____x2_s,	\
			   !((x1) == (x2)));				\
    CPPUNIT_ASSERT_MESSAGE(____x2_s + " equals " + ____x1_s,	\
			   !((x2) == (x1)));				\
    CPPUNIT_ASSERT_MESSAGE(____x1_s + " is unrelated to " + ____x2_s + " under <", \
			   (x1) < (x2) || (x2) < (x1));			\
    CPPUNIT_ASSERT_MESSAGE(____x1_s + " is both less than and greater than " + ____x2_s, \
			   !((x1) < (x2) && (x2) < (x1)));		\
  } while(0)

#define assertLtEquivalent(x1, x2, lt)					\
  do {									\
    std::stringstream ____x1_ss, ____x2_ss;				\
    ____x1_ss << (x1); ____x2_ss << (x2);				\
    std::string ____x1_s(____x1_ss.str()), ____x2_s(____x2_ss.str());	\
    CPPUNIT_ASSERT_MESSAGE(____x1_s + " is less than " + ____x2_s,	\
			   !(lt((x1), (x2))));				\
    CPPUNIT_ASSERT_MESSAGE(____x2_s + " is less than " + ____x1_s,	\
			   !(lt((x2), (x1))));				\
  } while(0)

#define assertLtInequivalent(x1, x2, lt) \
  do {									\
    std::stringstream ____x1_ss, ____x2_ss;				\
    ____x1_ss << (x1); ____x2_ss << (x2);				\
    std::string ____x1_s(____x1_ss.str()), ____x2_s(____x2_ss.str());	\
    CPPUNIT_ASSERT_MESSAGE(____x1_s + " is not related under < to " + ____x2_s, \
			   lt((x1), (x2)) || lt((x2), (x1)));		\
    CPPUNIT_ASSERT_MESSAGE(____x1_s + " is both less than and greater than " + ____x2_s, \
			   !(lt((x1), (x2)) && lt((x2), (x1))));	\
  } while(0)

class ResolverTest : public CppUnit::TestFixture
{
  CPPUNIT_TEST_SUITE(ResolverTest);

  CPPUNIT_TEST(testRejections);
  CPPUNIT_TEST(testMandateDepTarget);
  CPPUNIT_TEST(testMandateDepSource);
  CPPUNIT_TEST(testHardenDependency);
  CPPUNIT_TEST(testApproveBreak);
  CPPUNIT_TEST(testInitialSetExclusion);
  CPPUNIT_TEST(testSimpleResolution);
  CPPUNIT_TEST(testSimpleBreakSoftDep);
  CPPUNIT_TEST(testTiers);
  CPPUNIT_TEST(testTierEffects);
  CPPUNIT_TEST(testTierOperations);
  CPPUNIT_TEST(testInitialState);
  CPPUNIT_TEST(testJointScores);
  CPPUNIT_TEST(testDropSolutionSupersets);

  CPPUNIT_TEST_SUITE_END();

private:
  typedef dummy_universe_ref::package package;
  typedef dummy_universe_ref::version version;
  typedef dummy_universe_ref::dep dep;

  typedef generic_solution<dummy_universe_ref> solution;
  typedef generic_choice_set<dummy_universe_ref> choice_set;
  typedef generic_choice<dummy_universe_ref> choice;

  static dummy_universe_ref parseUniverse(const std::string &s)
  {
    std::istringstream in(s);

    return parse_universe(in);
  }

  // Check that the first set is a (perhaps) more general version of
  // the second, but that there are no missing items.
  static void assertSameEffect(const choice_set &s1, const choice_set &s2)
  {
    std::ostringstream tmp1, tmp2;
    tmp1 << s1;
    tmp2 << s2;
    std::string str1(tmp1.str()), str2(tmp2.str());

    CPPUNIT_ASSERT_EQUAL_MESSAGE("The sets " + str1 + " and " + str2 + " are not the same size.",
				 s1.size(), s2.size());

    CPPUNIT_ASSERT_MESSAGE("The set " + str1 + " does not contain " + str2 + ".",
			   s1.contains(s2));
  }

#if 0
  // Old routines that need to be adapted to the new resolver code.

  /** Generate a successor solution that just contains the given
   *  information by using internal constructors of the solution
   *  class.  Used when testing the solution class itself.
   */
  template<class c_iter>
  dummy_solution unsafe_successor(const dummy_solution &parent,
				  c_iter cbegin, c_iter cend)
  {
    choice_set choices(parent.get_choices());

    for(c_iter ci = cbegin; ci != cend; ++ci)
      choices.insert_or_narrow(*ci);

    return dummy_solution(new dummy_solution::solution_rep(choices,
							   parent.get_broken(),
							   parent.get_forbidden_versions(),
							   parent.get_initial_state(),
							   parent.get_score(),
							   parent.get_action_score(),
							   parent.get_tier()));
  }

  /** Tests that the comparison operations on solutions work. */
  void testSolutionCompare()
  {
    dummy_universe_ref u = parseUniverse(dummy_universe_1);

    // Grab two arbitrary deps.
    dummy_universe::dep_iterator di = u.deps_begin();
    CPPUNIT_ASSERT(!di.end());
    dummy_universe::dep d1 = *di;
    ++di;
    CPPUNIT_ASSERT(!di.end());
    dummy_universe::dep d2 = *di;

    resolver_initial_state<dummy_universe_ref> initial_state(imm::map<dummy_universe::package, dummy_universe::version>(), u.get_package_count());

    solution_weights<dummy_universe_ref> weights(0, 0, 0, 0, u.get_version_count(),
						 initial_state);

    imm::set<dummy_universe::dep> u_broken;
    for(dummy_universe::broken_dep_iterator bi = u.broken_begin();
	!bi.end(); ++bi)
      u_broken.insert(*bi);

    choice c1(choice::make_install_version(u.find_package("a").version_from_name("v1"),
					   false, d1, 49));
    choice c2(choice::make_install_version(u.find_package("a").version_from_name("v1"),
					   false, d2, 21));
    choice c3(choice::make_install_version(u.find_package("a").version_from_name("v2"),
					   false, d1, 49));

    choice c4(choice::make_install_version(u.find_package("c").version_from_name("v3"),
					   false, d2, 21));

    choice c5(choice::make_break_soft_dep(d1, 443));


    // Generate some meaningless solutions to check that equivalency
    // is correctly calculated according to the version mappings and
    // the set of unsolved soft deps.
    dummy_solution s0 = dummy_solution::root_node(u_broken,
						  u, weights, initial_state,
						  tier());
    dummy_solution s1
      = unsafe_successor(s0, &c1, &c1 + 1);
    dummy_solution s2
      = unsafe_successor(s0, &c2, &c2 + 1);
    dummy_solution s3
      = unsafe_successor(s0, &c3, &c3 + 1);
    dummy_solution s4
      = unsafe_successor(s0, &c4, &c4 + 1);

    // the following two should be equal.
    dummy_solution s5
      = unsafe_successor(s1, &c4, &c4 + 1);
    dummy_solution s6
      = unsafe_successor(s4, &c1, &c1 + 1);

    // and this should not equal any other solution.
    dummy_solution s7
      = unsafe_successor(s0, &c5, &c5+1);

    dummy_resolver::solution_contents_compare solcmp;

    assertLtEquivalent(s0, s0, solcmp);
    assertLtInequivalent(s0, s1, solcmp);
    assertLtInequivalent(s0, s2, solcmp);
    assertLtInequivalent(s0, s3, solcmp);
    assertLtInequivalent(s0, s4, solcmp);
    assertLtInequivalent(s0, s5, solcmp);
    assertLtInequivalent(s0, s6, solcmp);
    assertLtInequivalent(s0, s7, solcmp);

    assertLtEquivalent(s1, s1, solcmp);
    assertLtInequivalent(s1, s2, solcmp);
    assertLtInequivalent(s1, s3, solcmp);
    assertLtInequivalent(s1, s4, solcmp);
    assertLtInequivalent(s1, s5, solcmp);
    assertLtInequivalent(s1, s6, solcmp);
    assertLtInequivalent(s1, s7, solcmp);

    assertLtEquivalent(s2, s2, solcmp);
    assertLtInequivalent(s2, s3, solcmp);
    assertLtInequivalent(s2, s4, solcmp);
    assertLtInequivalent(s2, s5, solcmp);
    assertLtInequivalent(s2, s6, solcmp);
    assertLtInequivalent(s2, s7, solcmp);

    assertLtEquivalent(s3, s3, solcmp);
    assertLtInequivalent(s3, s4, solcmp);
    assertLtInequivalent(s3, s5, solcmp);
    assertLtInequivalent(s3, s6, solcmp);
    assertLtInequivalent(s3, s7, solcmp);

    assertLtEquivalent(s4, s4, solcmp);
    assertLtInequivalent(s4, s5, solcmp);
    assertLtInequivalent(s4, s6, solcmp);
    assertLtInequivalent(s4, s7, solcmp);

    assertLtEquivalent(s5, s5, solcmp);
    assertLtEquivalent(s5, s6, solcmp);
    assertLtInequivalent(s5, s7, solcmp);

    assertLtEquivalent(s6, s6, solcmp);
    assertLtInequivalent(s6, s7, solcmp);

    assertLtEquivalent(s7, s7, solcmp);
  }
#endif

  // Check that rejections of versions don't block out all versions of
  // the package (this actually happened once).  As installing version
  // 2 of everything is a solution, rejecting the third versions
  // should be OK.
  void testRejections()
  {
    dummy_universe_ref u = parseUniverse(dummy_universe_1);
    dummy_resolver r(10, -300, -100, 100000, 50000, 50,
		     imm::map<dummy_universe::package, dummy_universe::version>(),
		     u);

    r.reject_version(u.find_package("a").version_from_name("v3"));
    r.reject_version(u.find_package("b").version_from_name("v3"));
    r.reject_version(u.find_package("c").version_from_name("v3"));

    try
      {
	r.find_next_solution(1000000, NULL);
      }
    catch(NoMoreSolutions)
      {
	CPPUNIT_FAIL("Expected at least one solution, got none.");
      }
  }

  // Check that mandating a version in a dep target forces that
  // version to be chosen.
  void testMandateDepTarget()
  {
    log4cxx::LoggerPtr logger(log4cxx::Logger::getLogger("test.resolver.testMandateDepTarget"));

    LOG_TRACE(logger, "Entering testMandateDepTarget.");

    dummy_universe_ref u = parseUniverse(dummy_universe_4);
    dummy_resolver r(10, -300, -100, 100000, 50000, 50,
		     imm::map<dummy_universe::package, dummy_universe::version>(),
		     u);

    package a = u.find_package("a");
    package b = u.find_package("b");

    r.mandate_version(b.version_from_name("v3"));
    solution sol;
    try
      {
	sol = r.find_next_solution(1000, NULL);
	LOG_TRACE(logger, "Got first solution: " << sol);
      }
    catch(NoMoreSolutions)
      {
	LOG_ERROR(logger, "Expected exactly one solution, got none.");
	CPPUNIT_FAIL("Expected exactly one solution, got none.");
      }

    choice_set expected_solution;
    expected_solution.insert_or_narrow(choice::make_install_version(b.version_from_name("v3"), 0));
    expected_solution.insert_or_narrow(choice::make_install_version(a.version_from_name("v2"), 1));
    assertSameEffect(expected_solution, sol.get_choices());

    try
      {
	sol = r.find_next_solution(1000, NULL);
      }
    catch(NoMoreSolutions)
      {
	LOG_TRACE(logger, "Success: only one solution was found.");

	r.mandate_version(b.version_from_name("v2"));

	try
	  {
	    sol = r.find_next_solution(1000, NULL);
	    LOG_TRACE(logger, "Got another solution after a second mandate: " << sol);

	    choice_set expected_solution2;
	    expected_solution2.insert_or_narrow(choice::make_install_version(b.version_from_name("v2"), 0));
	    expected_solution2.insert_or_narrow(choice::make_install_version(a.version_from_name("v2"), 1));
	    assertSameEffect(expected_solution2, sol.get_choices());
	  }
	catch(NoMoreSolutions)
	  {
	    LOG_ERROR(logger, "Mandating a second solution didn't cancel the first mandate.");
	    CPPUNIT_FAIL("Mandating a second solution didn't cancel the first mandate.");
	  }

	try
	  {
	    sol = r.find_next_solution(1000, NULL);
	    LOG_ERROR(logger, "Got an extra solution: " << sol);
	    CPPUNIT_FAIL("Too many solutions after a solution was re-enabled because a solver was mandated.");
	  }
	catch(NoMoreSolutions)
	  {
	    try
	      {
		dep av2d1 = *a.version_from_name("v2").deps_begin();
		r.harden(av2d1);
		r.unharden(av2d1);

		sol = r.find_next_solution(1000, NULL);
		LOG_ERROR(logger, "Got an extra solution: " << sol);
		CPPUNIT_FAIL("Too many solutions after a solution was re-enabled because a solver was mandated, and after breaking the dep was rejected and unrejected.");
	      }
	    catch(NoMoreSolutions)
	      {
		return;
	      }
	  }
      }

    LOG_ERROR(logger, "Found an unexpected solution: " << sol);
    CPPUNIT_FAIL("Expected exactly one solution, got two.");
  }

  // Check that mandating an alternate version of a dep source forces
  // that version to be chosen.
  void testMandateDepSource()
  {
    log4cxx::LoggerPtr logger(log4cxx::Logger::getLogger("test.resolver.testMandateDepSource"));

    LOG_TRACE(logger, "Entering testMandateDepSource.");

    dummy_universe_ref u = parseUniverse(dummy_universe_4_not_soft);
    dummy_resolver r(10, -300, -100, 100000, 50000, 50,
		     imm::map<dummy_universe::package, dummy_universe::version>(),
		     u);

    package a = u.find_package("a");
    package b = u.find_package("b");

    r.mandate_version(a.version_from_name("v3"));
    solution sol;
    try
      {
	sol = r.find_next_solution(1000, NULL);
	LOG_TRACE(logger, "Got first solution: " << sol);
      }
    catch(NoMoreSolutions)
      {
	LOG_ERROR(logger, "Expected exactly one solution, got none.");
	CPPUNIT_FAIL("Expected exactly one solution, got none.");
      }

    choice_set expected_solution;
    expected_solution.insert_or_narrow(choice::make_install_version(a.version_from_name("v3"), 0));
    assertSameEffect(expected_solution, sol.get_choices());

    try
      {
	sol = r.find_next_solution(1000, NULL);
      }
    catch(NoMoreSolutions)
      {
	LOG_TRACE(logger, "Success: only one solution was found.");


	r.mandate_version(b.version_from_name("v2"));

	try
	  {
	    sol = r.find_next_solution(1000, NULL);
	    LOG_TRACE(logger, "Got another solution after a second mandate: " << sol);

	    choice_set expected_solution2;
	    expected_solution2.insert_or_narrow(choice::make_install_version(b.version_from_name("v2"), 0));
	    assertSameEffect(expected_solution2, sol.get_choices());
	  }
	catch(NoMoreSolutions)
	  {
	    LOG_ERROR(logger, "Mandating a second solution didn't cancel the first mandate.");
	    CPPUNIT_FAIL("Mandating a second solution didn't cancel the first mandate.");
	  }

	try
	  {
	    sol = r.find_next_solution(1000, NULL);
	    LOG_ERROR(logger, "Got an extra solution: " << sol);
	    CPPUNIT_FAIL("Too many solutions after a solution was re-enabled because a solver was mandated.");
	  }
	catch(NoMoreSolutions)
	  {
	    try
	      {
		version bv3(b.version_from_name("v3"));
		r.reject_version(bv3);
		r.unreject_version(bv3);

		sol = r.find_next_solution(1000, NULL);
		LOG_ERROR(logger, "Got an extra solution: " << sol);
		CPPUNIT_FAIL("Too many solutions after a solution was re-enabled because a solver was mandated, and after a version was rejected and unrejected.");
	      }
	    catch(NoMoreSolutions)
	      {
		return;
	      }
	  }
      }

    LOG_ERROR(logger, "Found an unexpected solution: " << sol);
    CPPUNIT_FAIL("Expected exactly one solution, got two.");
  }

  // Check that hardening a soft dependency forces it to be solved.
  void testHardenDependency()
  {
    log4cxx::LoggerPtr logger(log4cxx::Logger::getLogger("test.resolver.testHardenDependency"));

    LOG_TRACE(logger, "Entering testHardenDependency.");

    dummy_universe_ref u = parseUniverse(dummy_universe_5);
    dummy_resolver r(10, -300, -100, 100000, 50000, 50,
		     imm::map<dummy_universe::package, dummy_universe::version>(),
		     u);

    package a = u.find_package("a");
    package b = u.find_package("b");
    dep av2d1(*a.version_from_name("v2").deps_begin());

    r.harden(av2d1);
    solution sol;
    try
      {
	sol = r.find_next_solution(1000, NULL);
	LOG_TRACE(logger, "Got first solution: " << sol);
      }
    catch(NoMoreSolutions)
      {
	LOG_ERROR(logger, "Expected exactly one solution, got none.");
	CPPUNIT_FAIL("Expected exactly one solution, got none.");
      }

    choice_set expected_solution;
    expected_solution.insert_or_narrow(choice::make_install_version(a.version_from_name("v2"), 0));
    expected_solution.insert_or_narrow(choice::make_install_version(b.version_from_name("v2"), 1));
    assertSameEffect(expected_solution, sol.get_choices());

    try
      {
	sol = r.find_next_solution(1000, NULL);
      }
    catch(NoMoreSolutions)
      {
	LOG_TRACE(logger, "Success: only one solution was found.");
	return;
      }

    LOG_ERROR(logger, "Found an unexpected solution: " << sol);
    CPPUNIT_FAIL("Expected exactly one solution, got two.");
  }

  // Check that breaking a soft dependency forces it to be left
  // unsolved.
  void testApproveBreak()
  {
    log4cxx::LoggerPtr logger(log4cxx::Logger::getLogger("test.resolver.testApproveBreak"));

    LOG_TRACE(logger, "Entering testApproveBreak.");

    dummy_universe_ref u = parseUniverse(dummy_universe_5);
    dummy_resolver r(10, -300, -100, 100000, 50000, 50,
		     imm::map<dummy_universe::package, dummy_universe::version>(),
		     u);

    package a = u.find_package("a");
    package b = u.find_package("b");
    dep av2d1(*a.version_from_name("v2").deps_begin());

    r.approve_break(av2d1);
    solution sol;
    try
      {
	sol = r.find_next_solution(1000, NULL);
	LOG_TRACE(logger, "Got first solution: " << sol);
      }
    catch(NoMoreSolutions)
      {
	LOG_ERROR(logger, "Expected exactly one solution, got none.");
	CPPUNIT_FAIL("Expected exactly one solution, got none.");
      }

    choice_set expected_solution;
    expected_solution.insert_or_narrow(choice::make_break_soft_dep(av2d1, 0));
    expected_solution.insert_or_narrow(choice::make_install_version(a.version_from_name("v2"), 1));
    assertSameEffect(expected_solution, sol.get_choices());

    try
      {
	sol = r.find_next_solution(1000, NULL);
      }
    catch(NoMoreSolutions)
      {
	LOG_TRACE(logger, "Success: only one solution was found.");
	return;
      }

    LOG_ERROR(logger, "Found an unexpected solution: " << sol);
    CPPUNIT_FAIL("Expected exactly one solution, got two.");
  }

  // Test that excluding dependencies from the set to solve works.
  void testInitialSetExclusion()
  {
    log4cxx::LoggerPtr logger(log4cxx::Logger::getLogger("test.resolver.testInitialSetExclusion"));

    LOG_TRACE(logger, "Entering testInitialSetExclusion.");

    dummy_universe_ref u = parseUniverse(dummy_universe_6);
    dummy_resolver r(10, -300, -100, 100000, 50000, 50,
		     imm::map<dummy_universe::package, dummy_universe::version>(),
		     u);

    package a = u.find_package("a");
    package b = u.find_package("b");
    package c = u.find_package("c");

    solution sol;
    try
      {
	sol = r.find_next_solution(1000, NULL);
	LOG_TRACE(logger, "Got first solution: " << sol);
      }
    catch(NoMoreSolutions)
      {
	LOG_ERROR(logger, "Expected exactly one solution, got none.");
	CPPUNIT_FAIL("Expected exactly one solution, got none.");
      }

    choice_set expected_solution;
    expected_solution.insert_or_narrow(choice::make_install_version(c.version_from_name("v2"), 1));
    assertSameEffect(expected_solution, sol.get_choices());

    try
      {
	sol = r.find_next_solution(1000, NULL);
      }
    catch(NoMoreSolutions)
      {
	LOG_TRACE(logger, "Success: only one solution was found.");
	return;
      }

    LOG_ERROR(logger, "Found an unexpected solution: " << sol);
    CPPUNIT_FAIL("Expected exactly one solution, got two.");
  }

  void testSimpleResolution()
  {
    log4cxx::LoggerPtr logger(log4cxx::Logger::getLogger("test.resolver.testSimpleResolution"));

    LOG_TRACE(logger, "Entering testSimpleResolution");

    // dummy_universe_1 has only one solution: installing bv2 and cv2.
    dummy_universe_ref u = parseUniverse(dummy_universe_1);

    package a = u.find_package("a");
    package b = u.find_package("b");
    package c = u.find_package("c");
    version bv2 = b.version_from_name("v2");
    version cv2 = c.version_from_name("v2");

    choice_set expected_solution;
    expected_solution.insert_or_narrow(choice::make_install_version(bv2, 0));
    expected_solution.insert_or_narrow(choice::make_install_version(cv2, 0));
    LOG_TRACE(logger, "Expected solution: " << expected_solution);

    const int step_score = 10;
    const int unfixed_soft_score = -100;
    const int full_solution_score = 50000;
    dummy_resolver r(step_score, -300, unfixed_soft_score,
		     100000, full_solution_score, 50,
		     imm::map<dummy_universe::package, dummy_universe::version>(),
		     u);

    r.set_version_score(cv2, -1000);

    solution sol;
    try
      {
	sol = r.find_next_solution(50, NULL);
	LOG_TRACE(logger, "Got solution: " << sol << ".");
      }
    catch(NoMoreSolutions)
      {
	LOG_TRACE(logger, "Unable to find a solution.");
	CPPUNIT_FAIL("Unable to find a solution.");
      }
    catch(NoMoreTime)
      {
	LOG_TRACE(logger, "No more time to find a solution.");
	CPPUNIT_FAIL("No more time to find a solution.");
      }

    assertSameEffect(expected_solution, sol.get_choices());
    CPPUNIT_ASSERT_EQUAL(2 * step_score + full_solution_score - 1000,
			 sol.get_score());
  }

  void testSimpleBreakSoftDep()
  {
    log4cxx::LoggerPtr logger(log4cxx::Logger::getLogger("test.resolver.testSimpleBreakSoftDep"));

    LOG_TRACE(logger, "Entering testSimpleBreakSoftDep");

    // dummy_universe_1 has only one solution: installing bv2 and cv2,
    // and leaving the only dependency of cv2 broken.
    dummy_universe_ref u = parseUniverse(dummy_universe_3);

    package a = u.find_package("a");
    package b = u.find_package("b");
    package c = u.find_package("c");
    version bv2 = b.version_from_name("v2");
    version cv2 = c.version_from_name("v2");
    dep cv2d1 = *cv2.deps_begin();

    choice_set expected_solution;
    expected_solution.insert_or_narrow(choice::make_install_version(bv2, 0));
    expected_solution.insert_or_narrow(choice::make_install_version(cv2, 0));
    expected_solution.insert_or_narrow(choice::make_break_soft_dep(cv2d1, 0));
    LOG_TRACE(logger, "Expected solution: " << expected_solution);

    const int step_score = 10;
    const int unfixed_soft_score = -100;
    const int full_solution_score = 50000;
    dummy_resolver r(step_score, -300, unfixed_soft_score,
		     100000, full_solution_score, 50,
		     imm::map<dummy_universe::package, dummy_universe::version>(),
		     u);

    solution sol;
    try
      {
	sol = r.find_next_solution(50, NULL);
	LOG_TRACE(logger, "Got solution: " << sol << ".");
      }
    catch(NoMoreSolutions)
      {
	LOG_TRACE(logger, "Unable to find a solution.");
	CPPUNIT_FAIL("Unable to find a solution.");
      }
    catch(NoMoreTime)
      {
	LOG_TRACE(logger, "No more time to find a solution.");
	CPPUNIT_FAIL("No more time to find a solution.");
      }

    assertSameEffect(expected_solution, sol.get_choices());
    CPPUNIT_ASSERT_EQUAL(sol.get_score(),
			 3 * step_score + unfixed_soft_score + full_solution_score);
  }

  void testTiers()
  {
    log4cxx::LoggerPtr logger(log4cxx::Logger::getLogger("test.resolver.testTiers"));
    LOG_TRACE(logger, "Entering testTiers");

    const level n50 = level::make_lower_bounded(50);
    level n50_100[2] = { level::make_lower_bounded(50),
			 level::make_lower_bounded(100) };

    // Instantiate 4 tier objects and make sure they're properly
    // ordered; instantiate them twice to ensure there's no special
    // behavior relying on things being the same object instance.
    std::vector<tier> tiers;
    tiers.push_back(tier());
    tiers.push_back(tier(&n50, (&n50) + 1));
    tiers.push_back(tier(tier_limits::minimum_level, n50_100, n50_100 + 2));
    tiers.push_back(tier(tier_limits::maximum_level));

    std::vector<tier> tiers2;
    tiers2.push_back(tier());
    tiers2.push_back(tier(&n50, (&n50) + 1));
    tiers2.push_back(tier(tier_limits::minimum_level, n50_100, n50_100 + 2));
    tiers2.push_back(tier(tier_limits::maximum_level));

    std::vector<std::string> tier_renderings;
    tier_renderings.push_back("(minimum)");
    tier_renderings.push_back("(minimum, 50)");
    tier_renderings.push_back("(minimum, 50, 100)");
    tier_renderings.push_back("(conflict)");

    std::vector<std::string> tier_renderings_with_400_at_1;
    tier_renderings_with_400_at_1.push_back("(minimum, minimum, 400)");
    tier_renderings_with_400_at_1.push_back("(minimum, 50, 400)");
    tier_renderings_with_400_at_1.push_back("(minimum, 50, 400)");
    tier_renderings_with_400_at_1.push_back("(conflict, minimum, 400)");

    for(std::size_t i = 0; i < tiers.size(); ++i)
      {
	const tier &t1 = tiers[i];
	const std::string s1 = boost::lexical_cast<std::string>(t1);

	const tier t1_with_400_at_1 = tier_operation::make_advance_user_level(1, 400).apply(t1);
	const std::string s1_with_400_at_1 =
	  boost::lexical_cast<std::string>(t1_with_400_at_1);

	CPPUNIT_ASSERT_EQUAL(tier_renderings_with_400_at_1[i],
			     s1_with_400_at_1);

	CPPUNIT_ASSERT_MESSAGE(s1 + " < " + s1_with_400_at_1, t1 < t1_with_400_at_1);
	CPPUNIT_ASSERT_MESSAGE(s1 + " <= " + s1_with_400_at_1, t1 <= t1_with_400_at_1);
	CPPUNIT_ASSERT_MESSAGE("!(" + s1 + " == " + s1_with_400_at_1 + ")", !(t1 == t1_with_400_at_1));
	CPPUNIT_ASSERT_MESSAGE(s1 + " != " + s1_with_400_at_1, t1 != t1_with_400_at_1);
	CPPUNIT_ASSERT_MESSAGE("!(" + s1 + " >= " + s1_with_400_at_1 + ")", !(t1 >= t1_with_400_at_1));
	CPPUNIT_ASSERT_MESSAGE("!(" + s1 + " > " + s1_with_400_at_1 + ")", !(t1 > t1_with_400_at_1));

	for(std::size_t j = 0; j < tiers.size(); ++j)
	  {
	    const tier &t2 = tiers[j];

	    const std::string s2 = boost::lexical_cast<std::string>(t2);

	    CPPUNIT_ASSERT_EQUAL(tier_renderings[i], s1);
	    CPPUNIT_ASSERT_EQUAL(tier_renderings[j], s2);

	    if(i < j)
	      CPPUNIT_ASSERT_MESSAGE(s1 + " < " + s2, t1 < t2);
	    else
	      CPPUNIT_ASSERT_MESSAGE("!(" + s1 + " < " + s2 + ")", !(t1 < t2));

	    if(i == j)
	      CPPUNIT_ASSERT_MESSAGE(s1 + " == " + s2, t1 == t2);
	    else
	      CPPUNIT_ASSERT_MESSAGE("!(" + s1 + " == " + s2 + ")", !(t1 == t2));

	    if(i <= j)
	      CPPUNIT_ASSERT_MESSAGE(s1 + " <= " + s2, t1 <= t2);
	    else
	      CPPUNIT_ASSERT_MESSAGE("!(" + s1 + " <= " + s2 + ")", !(t1 <= t2));

	    if(i >= j)
	      CPPUNIT_ASSERT_MESSAGE(s1 + " >= " + s2, t1 >= t2);
	    else
	      CPPUNIT_ASSERT_MESSAGE("!(" + s1 + " >= " + s2 + ")", !(t1 >= t2));

	    if(i > j)
	      CPPUNIT_ASSERT_MESSAGE(s1 + " > " + s2, t1 > t2);
	    else
	      CPPUNIT_ASSERT_MESSAGE("!(" + s1 + " > " + s2 + ")", !(t1 > t2));
	  }
      }
  }

  void testTierEffects()
  {
    log4cxx::LoggerPtr logger(log4cxx::Logger::getLogger("test.resolver.testTierEffects"));
    LOG_TRACE(logger, "Entering testTierEffects");

    dummy_universe_ref u = parseUniverse(dummy_universe_2);

    package a = u.find_package("a");
    package b = u.find_package("b");
    package c = u.find_package("c");
    version av1 = a.version_from_name("v1");
    version av2 = a.version_from_name("v2");
    version bv1 = b.version_from_name("v1");
    version bv2 = b.version_from_name("v2");
    version cv1 = c.version_from_name("v1");
    version cv2 = c.version_from_name("v2");

    choice_set av1_choices;
    av1_choices.insert_or_narrow(choice::make_install_version(bv2, 0));
    av1_choices.insert_or_narrow(choice::make_install_version(cv2, 0));

    choice_set av2_choices;
    av2_choices.insert_or_narrow(choice::make_install_version(av2, 0));

    LOG_TRACE(logger, "Verifying that without a tier the shortest solution is produced first and there are two solutions.");

    // Verify that without a tier we get the shorter solution first.
    // Without this we aren't testing anything!
    {
      dummy_resolver r(10, -300, -100, 100000, 50000, 50,
		       imm::map<dummy_universe::package, dummy_universe::version>(),
		       u);
      r.set_version_score(av2, 10000);
      r.set_version_score(bv2, -100);
      r.set_version_score(cv2, -100);

      solution sol;
      try
	{
	  sol = r.find_next_solution(1000000, NULL);
	}
      catch(NoMoreSolutions)
	{
	  CPPUNIT_FAIL("Expected two solutions, got none.");
	}

      LOG_TRACE(logger, "Got first solution: " << sol);

      assertSameEffect(av2_choices, sol.get_choices());

      try
	{
	  sol = r.find_next_solution(1000000, NULL);
	}
      catch(NoMoreSolutions)
	{
	  CPPUNIT_FAIL("Expected two solutions, got only one.");
	}

      LOG_TRACE(logger, "Got second solution: " << sol);

      assertSameEffect(av1_choices, sol.get_choices());

      bool done = false;
      try
	{
	  sol = r.find_next_solution(1000000, NULL);
	}
      catch(NoMoreSolutions)
	{
	  done = true;
	}

      if(!done)
	LOG_ERROR(logger, "Got unexpected third solution: " << sol);

      CPPUNIT_ASSERT_MESSAGE("Expected two solutions, got more.", done);
    }

    LOG_TRACE(logger, "Checking that adjusting tiers changes the output.");

    // Now check that adjusting tiers changes the output.
    {
      dummy_resolver r(10, -300, -100, 100000, 50000, 50,
		       imm::map<dummy_universe::package, dummy_universe::version>(),
		       u);
      r.set_version_score(av2, 1000);
      r.set_version_score(bv2, -100);
      r.set_version_score(cv2, -100);
      r.set_version_tier_op(av2,
			    tier_operation::make_advance_user_level(0, 100));

      solution sol;
      try
	{
	  sol = r.find_next_solution(1000000, NULL);
	}
      catch(NoMoreSolutions)
	{
	  CPPUNIT_FAIL("Expected two solutions, got none.");
	}

      LOG_TRACE(logger, "Got first solution: " << sol);

      assertSameEffect(av1_choices, sol.get_choices());

      try
	{
	  sol = r.find_next_solution(1000000, NULL);
	}
      catch(NoMoreSolutions)
	{
	  CPPUNIT_FAIL("Expected two solutions, got only one.");
	}

      LOG_TRACE(logger, "Got second solution: " << sol);

      assertSameEffect(av2_choices, sol.get_choices());

      bool done = false;
      try
	{
	  sol = r.find_next_solution(1000000, NULL);
	}
      catch(NoMoreSolutions)
	{
	  done = true;
	}

      if(!done)
	LOG_ERROR(logger, "Got an unexpected third solution: " << sol);

      CPPUNIT_ASSERT_MESSAGE("Expected two solutions, got more.", done);
    }
  }

  void doTestTierOperations()
  {
    log4cxx::LoggerPtr logger(log4cxx::Logger::getLogger("test.resolver.testTierOperations"));
    LOG_TRACE(logger, "Entering testTierOperations");

    // We will use three tier operations here:
    //
    // (advance: 100)
    // (nop, add: 2, add: 4)
    // (nop, add: 1, nop, advance: 5)

    std::vector<tier_operation> ops;
    ops.push_back(tier_operation::make_advance_structural_level(100));
    ops.push_back(tier_operation::make_add_to_user_level(0, 2) +
		  tier_operation::make_add_to_user_level(1, 4));
    ops.push_back(tier_operation::make_add_to_user_level(0, 1) +
		  tier_operation::make_advance_user_level(2, 5));
<<<<<<< HEAD
=======

    LOG_TRACE(logger, "Checking that converting operations to strings works.");

    CPPUNIT_ASSERT_EQUAL(std::string("(advance: 100)"),
			 boost::lexical_cast<std::string>(ops[0]));
    CPPUNIT_ASSERT_EQUAL(std::string("(nop, add: 2, add: 4)"),
			 boost::lexical_cast<std::string>(ops[1]));
    CPPUNIT_ASSERT_EQUAL(std::string("(nop, add: 1, nop, advance: 5)"),
			 boost::lexical_cast<std::string>(ops[2]));

    LOG_TRACE(logger, "Checking that instantiating illegal operations fails.");
>>>>>>> 58b44d3b

    // Test that instantiating illegal operations fails.
    CPPUNIT_ASSERT_THROW(tier_operation::make_add_to_user_level(0, 0),
			 NonPositiveTierAdditionException);
    CPPUNIT_ASSERT_THROW(tier_operation::make_add_to_user_level(0, -1),
			 NonPositiveTierAdditionException);
    CPPUNIT_ASSERT_THROW(tier_operation::make_add_to_user_level(-1, 5),
			 std::out_of_range);
    CPPUNIT_ASSERT_THROW(tier_operation::make_advance_user_level(-1, 5),
			 std::out_of_range);

    LOG_TRACE(logger, "Testing that combining incompatible operations fails.");

    // Test that combining incompatible operations fails.  Also, take
    // the opportunity to test a few additional operation
    // combinations.
    const tier_operation incompatible1(tier_operation::make_add_to_user_level(0, 2) +
				       tier_operation::make_advance_user_level(1, 6) +
				       tier_operation::make_advance_user_level(2, 3));

    CPPUNIT_ASSERT_EQUAL(std::string("(nop, add: 2, advance: 6, advance: 3)"),
			 boost::lexical_cast<std::string>(incompatible1));

    CPPUNIT_ASSERT_EQUAL(std::string("(advance: 100, add: 2, advance: 6, advance: 3)"),
			 boost::lexical_cast<std::string>(incompatible1 + ops[0]));
    CPPUNIT_ASSERT_EQUAL(std::string("(advance: 100, add: 2, advance: 6, advance: 3)"),
			 boost::lexical_cast<std::string>(tier_operation::least_upper_bound(incompatible1, ops[0])));
    CPPUNIT_ASSERT_EQUAL(std::string("(nop)"),
			 boost::lexical_cast<std::string>(tier_operation::greatest_lower_bound(incompatible1, ops[0])));

    try
      {
        tier_operation impossible = incompatible1 + ops[1];
        CPPUNIT_FAIL("Expected a TierOperationMismatchException from " + boost::lexical_cast<std::string>(incompatible1) + " + " + boost::lexical_cast<std::string>(ops[1]) + ", got a result: " + boost::lexical_cast<std::string>(impossible));
      }
    catch(TierOperationMismatchException &)
      {
      }
    catch(...)
      {
        CPPUNIT_FAIL("Unexpected exception!");
      }

    try
      {
        tier_operation impossible = tier_operation::least_upper_bound(incompatible1, ops[1]);
        CPPUNIT_FAIL("Expected a TierOperationMismatchException from lub(" + boost::lexical_cast<std::string>(incompatible1) + ", " + boost::lexical_cast<std::string>(ops[1]) + "), got a result: " + boost::lexical_cast<std::string>(impossible));
      }
    catch(TierOperationMismatchException &)
      {
      }
    catch(...)
      {
        CPPUNIT_FAIL("Unexpected exception!");
      }

    try
      {
        tier_operation impossible = tier_operation::greatest_lower_bound(incompatible1, ops[1]);
        CPPUNIT_FAIL("Expected a TierOperationMismatchException from glb(" + boost::lexical_cast<std::string>(incompatible1) + ", " + boost::lexical_cast<std::string>(ops[1]) + "), got a result: " + boost::lexical_cast<std::string>(impossible));
      }
    catch(TierOperationMismatchException &)
      {
      }
    catch(...)
      {
        CPPUNIT_FAIL("Unexpected exception!");
      }

    // Just to be sure, test those again here:
    CPPUNIT_ASSERT_THROW(incompatible1 + ops[1], TierOperationMismatchException);
    CPPUNIT_ASSERT_THROW(tier_operation::least_upper_bound(incompatible1, ops[1]),
                         TierOperationMismatchException);
    CPPUNIT_ASSERT_THROW(tier_operation::greatest_lower_bound(incompatible1, ops[1]),
                         TierOperationMismatchException);

    LOG_TRACE(logger, "Checking the outcome of some particular operation compositions.");

    CPPUNIT_ASSERT_EQUAL(std::string("(nop, add: 3, advance: 6, advance: 5)"),
			 boost::lexical_cast<std::string>(incompatible1 + ops[2]));
    CPPUNIT_ASSERT_EQUAL(std::string("(nop, add: 2, advance: 6, advance: 5)"),
			 boost::lexical_cast<std::string>(tier_operation::least_upper_bound(incompatible1, ops[2])));
    CPPUNIT_ASSERT_EQUAL(std::string("(nop, add: 1, nop, advance: 3)"),
			 boost::lexical_cast<std::string>(tier_operation::greatest_lower_bound(incompatible1, ops[2])));

    LOG_TRACE(logger, "Testing out-of-bounds operations.");

    // Test out-of-bound operations.
    CPPUNIT_ASSERT_THROW(tier_operation::make_add_to_user_level(1, INT_MAX) +
			 tier_operation::make_add_to_user_level(1, 5),
			 TierTooBigException);
    {
      const level biggest_tier_level = level::make_added(INT_MAX);
      tier biggest_singleton_tier = tier(&biggest_tier_level, (&biggest_tier_level) + 1);

      CPPUNIT_ASSERT_THROW(tier_operation::make_add_to_user_level(0, 1).apply(biggest_singleton_tier),
                           TierTooBigException);
    }

    // Test rendering the initial operations:
    std::vector<std::string> op_renderings;
    op_renderings.push_back("(advance: 100)");
    op_renderings.push_back("(nop, add: 2, add: 4)");
    op_renderings.push_back("(nop, add: 1, nop, advance: 5)");

    LOG_TRACE(logger, "Testing the results of applying operations to tiers.");

    // Input tiers and the tiers we expect to see after applying each operation.
    tier t1(4);
    const level t1_op1_user_levels_begin[2] = { level::make_added(2),
						level::make_added(4) };
    const level t1_op2_user_levels_begin[3] = { level::make_added(1),
						level(),
						level::make_added(5) };
    const level *t1_op1_user_levels_end = t1_op1_user_levels_begin + sizeof(t1_op1_user_levels_begin) / sizeof(t1_op1_user_levels_begin[0]);
    const level *t1_op2_user_levels_end = t1_op2_user_levels_begin + sizeof(t1_op2_user_levels_begin) / sizeof(t1_op2_user_levels_begin[0]);

    std::vector<tier> expected_tiers_1;

    expected_tiers_1.push_back(tier(100));
    expected_tiers_1.push_back(tier(4, t1_op1_user_levels_begin, t1_op1_user_levels_end));
    expected_tiers_1.push_back(tier(4, t1_op2_user_levels_begin, t1_op2_user_levels_end));

    const level t2_user_levels_begin[3] = { level(), level::make_added(2), level::make_lower_bounded(-10) };
    const level *t2_user_levels_end = t2_user_levels_begin + sizeof(t2_user_levels_begin) / sizeof(t2_user_levels_begin[0]);
    tier t2(-32, t2_user_levels_begin, t2_user_levels_end);

    const level t2_op1_user_levels_begin[3] = { level::make_added(2), level::make_added(6), level::make_lower_bounded(-10) };
    const level *t2_op1_user_levels_end = t2_op1_user_levels_begin + sizeof(t2_op1_user_levels_begin) / sizeof(t2_op1_user_levels_begin[0]);

    const level t2_op2_user_levels_begin[3] = { level::make_added(1), level::make_added(2), level::make_lower_bounded(5) };
    const level *t2_op2_user_levels_end = t2_op2_user_levels_begin + sizeof(t2_op2_user_levels_begin) / sizeof(t2_op2_user_levels_begin[0]);

    std::vector<tier> expected_tiers_2;
    expected_tiers_2.push_back(tier(100, t2_user_levels_begin, t2_user_levels_end));
    expected_tiers_2.push_back(tier(-32, t2_op1_user_levels_begin, t2_op1_user_levels_end));
    expected_tiers_2.push_back(tier(-32, t2_op2_user_levels_begin, t2_op2_user_levels_end));

    LOG_TRACE(logger, "Testing sums, lubs, and glbs of three tiers.");

    // Combined values.  Each vector is a matrix where [i][j] contains
    // the combination of entries i and j for i<=j.  Combined values
    // are stored as strings to avoid any bias from passing through
    // the constructor (although of course this means we rely on a
    // working operator<<).  As a bonus, using strings should make
    // this part of the code much more readable.

    // Least upper bounds:
    std::vector<std::vector<std::string> > lubs(3, std::vector<std::string>(3, std::string()));
    lubs[0][0] = op_renderings[0];
    lubs[0][1] = "(advance: 100, add: 2, add: 4)";
    lubs[0][2] = "(advance: 100, add: 1, nop, advance: 5)";

    lubs[1][0] = lubs[0][1];
    lubs[1][1] = op_renderings[1];
    lubs[1][2] = "(nop, add: 2, add: 4, advance: 5)";

    lubs[2][0] = lubs[0][2];
    lubs[2][1] = lubs[1][2];
    lubs[2][2] = op_renderings[2];

    // Greatest lower bounds:
    std::vector<std::vector<std::string> > glbs(3, std::vector<std::string>(3, std::string()));

    glbs[0][0] = op_renderings[0];
    glbs[0][1] = "(nop)";
    glbs[0][2] = "(nop)";

    glbs[1][0] = glbs[0][1];
    glbs[1][1] = op_renderings[1];
    glbs[1][2] = "(nop, add: 1)";

    glbs[2][0] = glbs[0][2];
    glbs[2][1] = glbs[1][2];
    glbs[2][2] = op_renderings[2];

    // Sums:
    std::vector<std::vector<std::string> > sums(3, std::vector<std::string>(3, std::string()));

    sums[0][0] = "(advance: 100)";
    sums[0][1] = "(advance: 100, add: 2, add: 4)";
    sums[0][2] = "(advance: 100, add: 1, nop, advance: 5)";

    sums[1][0] = sums[0][1];
    sums[1][1] = "(nop, add: 4, add: 8)";
    sums[1][2] = "(nop, add: 3, add: 4, advance: 5)";

    sums[2][0] = sums[0][2];
    sums[2][1] = sums[1][2];
    sums[2][2] = "(nop, add: 2, nop, advance: 5)";


    for(std::size_t i = 0; i < ops.size(); ++i)
      {
        const tier_operation &op1(ops[i]);

        CPPUNIT_ASSERT_EQUAL(op_renderings[i], boost::lexical_cast<std::string>(op1));
        CPPUNIT_ASSERT_EQUAL(expected_tiers_1[i], op1.apply(t1));
        CPPUNIT_ASSERT_EQUAL(expected_tiers_2[i], op1.apply(t2));

        for(std::size_t j = 0; j < ops.size(); ++j)
          {
            const tier_operation &op2(ops[j]);

            std::string wheremsg = "(" + boost::lexical_cast<std::string>(op1) + ", " + boost::lexical_cast<std::string>(op2) + "); i=" + boost::lexical_cast<std::string>(i) + ", j=" + boost::lexical_cast<std::string>(j);

            CPPUNIT_ASSERT_EQUAL_MESSAGE("lub" + wheremsg, lubs[i][j], boost::lexical_cast<std::string>(tier_operation::least_upper_bound(op1, op2)));
            CPPUNIT_ASSERT_EQUAL_MESSAGE("glb" + wheremsg, glbs[i][j], boost::lexical_cast<std::string>(tier_operation::greatest_lower_bound(op1, op2)));
	    CPPUNIT_ASSERT_EQUAL_MESSAGE("sum" + wheremsg, sums[i][j], boost::lexical_cast<std::string>(op1 + op2));
          }
      }
  }

  void testTierOperations()
  {
    try
      {
        doTestTierOperations();
      }
    catch(const cwidget::util::Exception &ex)
      {
        CPPUNIT_FAIL("Uncaught exception: " + ex.errmsg());
      }
  }

  // Check that initial states work.
  void testInitialState()
  {
    log4cxx::LoggerPtr logger(log4cxx::Logger::getLogger("test.resolver.testInitialState"));
    LOG_TRACE(logger, "Entering testInitialState");

    dummy_universe_ref u = parseUniverse(dummy_universe_2);

    package a = u.find_package("a");
    package b = u.find_package("b");
    package c = u.find_package("c");
    version av1 = a.version_from_name("v1");
    version av2 = a.version_from_name("v2");
    version bv1 = b.version_from_name("v1");
    version bv2 = b.version_from_name("v2");
    version cv1 = c.version_from_name("v1");
    version cv2 = c.version_from_name("v2");


    imm::map<package, version> initial_state;
    initial_state.put(a, av2);
    initial_state.put(c, cv2);

    dummy_resolver r(10, -300, -100, 10000000, 500, 1,
		     initial_state,
		     u);

    CPPUNIT_ASSERT_EQUAL(r.get_initial_state().version_of(a), av2);
    CPPUNIT_ASSERT_EQUAL(r.get_initial_state().version_of(c), cv2);

    // I use an immset here because it has a decent operator<< for
    // printing error messages, and to smooth out differences in order
    // (which shouldn't happen in this implementation, but shouldn't
    // be wrong either).
    imm::set<version> expected_initial_state;
    expected_initial_state.insert(av2);
    expected_initial_state.insert(cv2);

    {
      std::set<version> initial_state;
      r.get_initial_state().get_initial_versions(initial_state);
      imm::set<version> initial_state_set;
      for(std::set<version>::const_iterator it = initial_state.begin();
	  it != initial_state.end(); ++it)
	initial_state_set.insert(*it);
      CPPUNIT_ASSERT_EQUAL(initial_state_set,
			   expected_initial_state);
    }

    try
      {
	LOG_TRACE(logger, "Checking that the empty solution is the first solution.");
	dummy_solution sol = r.find_next_solution(1000000, NULL);

	CPPUNIT_ASSERT_MESSAGE("There are no broken deps, so only the empty solution should be returned.",
			       sol.get_choices().size() == 0);

	{
	  std::set<version> initial_state;
	  sol.get_initial_state().get_initial_versions(initial_state);
	  imm::set<version> initial_state_set;
	  for(std::set<version>::const_iterator it = initial_state.begin();
	      it != initial_state.end(); ++it)
	    initial_state_set.insert(*it);
	  CPPUNIT_ASSERT_EQUAL(initial_state_set,
			       expected_initial_state);
	}

	LOG_TRACE(logger, "Checking that the empty solution is the only solution.");
	bool out_of_solutions = false;
	try
	  {
	    sol = r.find_next_solution(1000000, NULL);
	  }
	catch(NoMoreSolutions&)
	  {
	    out_of_solutions = true;
	  }
	CPPUNIT_ASSERT_MESSAGE("There should be only one solution.",
			       out_of_solutions);
      }
    catch(NoMoreTime&)
      {
	CPPUNIT_FAIL("Unable to solve the solution in the ridiculous amount of time I allocated.");
      }
    catch(NoMoreSolutions&)
      {
	CPPUNIT_FAIL("The empty solution should be returned.");
      }
  }

  // Check that joint scores work.
  void testJointScores()
  {
    dummy_universe_ref u = parseUniverse(dummy_universe_2);
    dummy_resolver r(10, -300, -100, 10000000, 500, 500,
		     imm::map<package, version>(),
		     u);
    // Disable this to debug the resolver test.
    //r.set_debug(true);
    // Score the combination of b, v1 and a, v2 highly.
    package a = u.find_package("a");
    package b = u.find_package("b");
    package c = u.find_package("c");
    version av2 = a.version_from_name("v2");
    version bv1 = b.version_from_name("v1");
    version bv2 = b.version_from_name("v2");
    version cv2 = c.version_from_name("v2");

    imm::set<version> choice_pair, choice_pair2;
    choice_pair.insert(av2);
    choice_pair.insert(bv1);
    choice_pair2.insert(bv2);
    choice_pair2.insert(cv2);

    const int test_score = 100000;
    const int test_score2 = -200000;
    r.add_joint_score(choice_pair, test_score);
    r.add_joint_score(choice_pair2, test_score2);

    bool saw_one_positive = false;
    bool saw_one_negative = false;
    bool saw_one_positive2 = false;
    while(1)
      {
	try
	  {
	    dummy_solution sol = r.find_next_solution(1000000, NULL);

	    if(sol.version_of(a) == av2 &&
	       sol.version_of(b) == bv1)
	      {
		saw_one_positive = true;
		// Check that we *don't* apply the joint score in
		// this case, since b starts out at v1.
		CPPUNIT_ASSERT_EQUAL((int)(sol.get_choices().size()) * r.get_step_score() + r.get_full_solution_score(),
				     sol.get_score());
	      }
	    else if(sol.version_of(b) == bv2 &&
		    sol.version_of(c) == cv2)
	      {
		saw_one_positive2 = true;
		saw_one_negative = true;
		CPPUNIT_ASSERT_EQUAL(test_score2 + ((int)sol.get_choices().size()) * r.get_step_score() + r.get_full_solution_score(),
				     sol.get_score());
	      }
	    else
	      {
		saw_one_negative = true;
		CPPUNIT_ASSERT_EQUAL((int)(sol.get_choices().size() * r.get_step_score()) + r.get_full_solution_score(),
				     sol.get_score());
	      }
	  }
	catch(NoMoreTime&)
	  {
	    CPPUNIT_FAIL("Unable to solve the solution in the ridiculous amount of time I allocated.");
	  }
	catch(NoMoreSolutions&)
	  {
	    if(!saw_one_positive)
	      CPPUNIT_FAIL("Expected at least one solution containing a, version 2 and b, version 1");
	    else if(!saw_one_negative)
	      CPPUNIT_FAIL("Expected at least one solution containing a, version 1 or b, version 2");
	    else if(!saw_one_positive2)
	      CPPUNIT_FAIL("Expected at least one solution containing b, version 2 and c, version 2");

	    break;
	  }
      }
  }

  // Test that the resolver ignores already-generated solutions when
  // generating successors.  Also tests that the resolver generates
  // solutions in the expected order in a simple situation.
  void testDropSolutionSupersets()
  {
    dummy_universe_ref u = parseUniverse(dummy_universe_2);
    dummy_resolver r(10, -300, -100, 100000, 50000, 500000,
		     imm::map<dummy_universe::package, dummy_universe::version>(),
		     u);

    dummy_universe::package a = u.find_package("a");
    dummy_universe::version av1 = a.version_from_name("v1");
    dummy_universe::version av2 = a.version_from_name("v2");

    r.add_version_score(av2, 100);

    dummy_solution s;

    try
      {
	s = r.find_next_solution(100, NULL);
      }
    catch(NoMoreSolutions)
      {
	CPPUNIT_FAIL("Expected at least one solution, got none.");
      }

    CPPUNIT_ASSERT(s.version_of(a) == av2);
    CPPUNIT_ASSERT_EQUAL(s.get_choices().size(), 1U);

    try
      {
	s = r.find_next_solution(100, NULL);
      }
    catch(NoMoreSolutions)
      {
	CPPUNIT_FAIL("Expected at least two solutions, got only one.");
      }

    // Note that the only solutions to this problem are (a) install
    // a:v2 and do anything else, or (b) leave a:v1 installed and
    // install b:v2 and c:v2.  The search algorithm will "see" the
    // option of installing a:v2 to resolve the second dep of a:v1
    // after seeing the solution <a:=v2>.  If the bug we're testing
    // for is present, it'll try to install a:v2 again; otherwise
    // it'll reject that solution as containing a conflict.
    CPPUNIT_ASSERT(s.version_of(a) != av2);

    try
      {
	s = r.find_next_solution(100, NULL);
	CPPUNIT_FAIL("Expected exactly two solutions, got more than two.");
      }
    catch(NoMoreSolutions)
      {
      }
  }
};

CPPUNIT_TEST_SUITE_REGISTRATION(ResolverTest);<|MERGE_RESOLUTION|>--- conflicted
+++ resolved
@@ -1062,8 +1062,6 @@
 		  tier_operation::make_add_to_user_level(1, 4));
     ops.push_back(tier_operation::make_add_to_user_level(0, 1) +
 		  tier_operation::make_advance_user_level(2, 5));
-<<<<<<< HEAD
-=======
 
     LOG_TRACE(logger, "Checking that converting operations to strings works.");
 
@@ -1075,7 +1073,6 @@
 			 boost::lexical_cast<std::string>(ops[2]));
 
     LOG_TRACE(logger, "Checking that instantiating illegal operations fails.");
->>>>>>> 58b44d3b
 
     // Test that instantiating illegal operations fails.
     CPPUNIT_ASSERT_THROW(tier_operation::make_add_to_user_level(0, 0),
